from functools import partial
from typing import List, Optional, Tuple

import numpy as np
import torch
from megatron.core import mpu, tensor_parallel
from megatron.core.datasets.blended_megatron_dataset_builder import BlendedMegatronDatasetBuilder
from megatron.core.datasets.gpt_dataset import GPTDataset, GPTDatasetConfig
from megatron.training import get_args, get_tokenizer, print_rank_0
from megatron.training.training import build_train_valid_test_data_iterators
from megatron.training.utils import (
    average_losses_across_data_parallel_group,
    get_batch_on_this_tp_rank,
<<<<<<< HEAD
    get_batch_on_this_cp_rank,
    get_ltor_masks_and_position_ids,
=======
    get_blend_and_blend_per_split,
>>>>>>> 58d32c82
)
from torch import Tensor
from torch.utils.data import Dataset

from galvatron.core.runtime.hybrid_parallel_config import get_chunks
from galvatron.core.runtime.pipeline.utils import chunk_batch


def random_get_ltor_masks_and_position_ids(data):
    """Build masks and position id for left to right model."""
    micro_batch_size, seq_length = data.size()
    att_mask_batch = 1
    attention_mask = torch.tril(torch.ones((att_mask_batch, seq_length, seq_length), device=data.device)).view(
        att_mask_batch, 1, seq_length, seq_length
    )

    # position_ids = torch.arange(seq_length, dtype=torch.long,
    #                             device=data.device)
    # position_ids = position_ids.unsqueeze(0).expand_as(data)
    attention_mask = attention_mask < 0.5

    return attention_mask  # , position_ids


def random_collate_fn(batch):
    tokens_ = torch.stack(batch, dim=0)
    labels = tokens_[:, 1:].contiguous()
    tokens = tokens_[:, :-1].contiguous()
    args = get_args()
    if not args.use_flash_attn:
        attention_mask = random_get_ltor_masks_and_position_ids(tokens)
    else:
        attention_mask = None
    return tokens, {"attention_mask": attention_mask, "labels": labels}, None


class DataLoaderForLlama(Dataset):
    def __init__(self, args, device, dataset_size=2560 * 16):
        self.vocab_size = args.vocab_size
        self.sentence_length = args.seq_length
        self.dataset_size = dataset_size
        self.data_length = np.random.randint(1, self.sentence_length + 1, (self.dataset_size,))
        self.device = device

        self.input_ids = []
        for i in range(self.dataset_size):
            sentence = np.random.randint(0, self.vocab_size, (self.sentence_length,))
            sentence[self.data_length[i] :] = 0
            mask = np.ones((self.sentence_length,))
            mask[self.data_length[i] :] = 0

            padding_sentence = np.zeros(self.sentence_length + 1, dtype=sentence.dtype)
            padding_sentence[: self.sentence_length] = sentence
            self.input_ids.append(padding_sentence)

        self.input_ids = np.array(self.input_ids)

    def __len__(self):
        return self.dataset_size

    def __getitem__(self, idx):
        if idx >= self.dataset_size:
            raise IndexError
        input_ids = torch.LongTensor(self.input_ids[idx]).to(self.device)
        return input_ids


def is_dataset_built_on_rank():
    return (mpu.is_pipeline_first_stage() or mpu.is_pipeline_last_stage()) and mpu.get_tensor_model_parallel_rank() == 0


def core_gpt_dataset_config_from_args(args):
    tokenizer = get_tokenizer()

    blend: Optional[Tuple[List[str], Optional[List[float]]]]
    blend_per_split: Optional[List[Optional[Tuple[List[str], Optional[List[float]]]]]]
    blend, blend_per_split = get_blend_and_blend_per_split(args)

    return GPTDatasetConfig(
        random_seed=args.seed,
        sequence_length=args.seq_length,
        blend=blend,
        blend_per_split=blend_per_split,
        split=args.split,
        num_dataset_builder_threads=args.num_dataset_builder_threads,
        path_to_cache=args.data_cache_path,
        mmap_bin_files=args.mmap_bin_files,
        tokenizer=tokenizer,
        reset_position_ids=args.reset_position_ids,
        reset_attention_mask=args.reset_attention_mask,
        eod_mask_loss=args.eod_mask_loss,
        create_attention_mask=args.create_attention_mask_in_dataloader,
        s3_cache_path=args.s3_cache_path,
    )


def train_valid_test_datasets_provider(train_val_test_num_samples):
    """Build the train test and validation datasets.

    Args:
        train_val_test_num_samples : A list containing the number of samples in train test and validation.
    """
    args = get_args()

    print_rank_0("> building train, validation, and test datasets for GPT ...")

    train_ds, valid_ds, test_ds = BlendedMegatronDatasetBuilder(
        GPTDataset, train_val_test_num_samples, is_dataset_built_on_rank, core_gpt_dataset_config_from_args(args)
    ).build()

    print_rank_0("> finished creating GPT datasets ...")

    return train_ds, valid_ds, test_ds


def get_train_valid_test_data_iterators():
    train_valid_test_datasets_provider.is_distributed = True
    train_data_iterator, valid_data_iterator, test_data_iterator = build_train_valid_test_data_iterators(
        train_valid_test_datasets_provider
    )
    return train_data_iterator, valid_data_iterator, test_data_iterator


def fake_tensor(bsz):
    return torch.zeros([bsz, 1], device="cuda")


def get_batch(data_iterator):
    """Generate a batch."""

    args = get_args()
    # TODO: this is pretty hacky, find a better way
    batch_size = args.global_train_batch_size // mpu.get_data_parallel_world_size()
    # TODO: this is pretty hacky, find a better way
    if (not mpu.is_pipeline_first_stage()) and (not mpu.is_pipeline_last_stage()):
        return fake_tensor(batch_size), {}, None
        # return torch.empty(args.micro_batch_size,args.seq_length+1).cuda().long()

    args = get_args()
    batch = get_batch_on_this_tp_rank(data_iterator)
    batch = get_batch_on_this_cp_rank(batch)
    micro_lossmask = chunk_batch([batch["loss_mask"]], get_chunks(args))
    # print(f"Rank {torch.cuda.current_device()} with input {tokens}")
    if batch["tokens"] == None:
        batch["tokens"] = fake_tensor(batch_size)
    return (
        batch["tokens"],
        {
            "position_ids": batch["position_ids"],
            "attention_mask": batch["attention_mask"],
            "labels": batch["labels"],
        },
        partial(loss_func, micro_lossmask),
    )

def loss_func(micro_lossmask: Tensor, label: List, output_tensor: List):
    """Loss function.

    Args:
        loss_mask (Tensor): Used to mask out some portions of the loss
        output_tensor (Tensor): The tensor with the losses
    """
    loss_mask = micro_lossmask[0][0]
    args = get_args()
    output_tensor = output_tensor[0]
    losses = output_tensor.float()
    loss_mask = loss_mask.view(-1).float()
    loss = torch.sum(losses.view(-1) * loss_mask) / loss_mask.sum()
    averaged_loss = average_losses_across_data_parallel_group([loss])
    averaged_loss = average_losses_across_context_parallel_group([averaged_loss])
    micro_lossmask.pop(0)
    return loss, averaged_loss[0]

def average_losses_across_context_parallel_group(losses):
    """Reduce a tensor of losses across all GPUs."""
    averaged_losses = torch.cat(
        [loss.clone().detach().view(1) for loss in losses])
    torch.distributed.all_reduce(averaged_losses,
                                 group=mpu.get_context_parallel_group())
    averaged_losses = averaged_losses / \
        torch.distributed.get_world_size(group=mpu.get_context_parallel_group())

    return averaged_losses
<|MERGE_RESOLUTION|>--- conflicted
+++ resolved
@@ -11,12 +11,7 @@
 from megatron.training.utils import (
     average_losses_across_data_parallel_group,
     get_batch_on_this_tp_rank,
-<<<<<<< HEAD
-    get_batch_on_this_cp_rank,
-    get_ltor_masks_and_position_ids,
-=======
     get_blend_and_blend_per_split,
->>>>>>> 58d32c82
 )
 from torch import Tensor
 from torch.utils.data import Dataset
