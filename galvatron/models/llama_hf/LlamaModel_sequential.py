--- conflicted
+++ resolved
@@ -156,13 +156,8 @@
         labels = labels.transpose(0, 1).contiguous()
 
         # loss = tensor_parallel.vocab_parallel_cross_entropy(output.float(), input_ids)
-<<<<<<< HEAD
-        if not self.parallel_loss:#for random
-            output = tensor_parallel.gather_from_tensor_model_parallel_region_group(logits_parallel, self.tp_group)
-=======
         if not self.parallel_loss:
             output = gather_from_tensor_model_parallel_region(logits_parallel, self.tp_group)
->>>>>>> 58d32c82
             if not self.half_entropy:
                 logits = output.float()
             else:
@@ -188,13 +183,7 @@
             else:
                 loss = tensor_parallel.vocab_parallel_cross_entropy(logits_parallel, labels, tp_group=self.tp_group)
             if self.vocab_sp:
-<<<<<<< HEAD
-                loss = tensor_parallel.gather_from_tensor_model_parallel_region_group(loss, self.sp_group) #* torch.distributed.get_world_size(self.sp_group)
-            # if self.cp_size > 1:
-            #     loss = tensor_parallel.gather_from_tensor_model_parallel_region_group(loss, self.cp_group)
-=======
                 loss = gather_from_tensor_model_parallel_region(loss, self.sp_group)
->>>>>>> 58d32c82
             # loss = loss.mean()
         loss = loss.transpose(0, 1).contiguous()
         return loss
