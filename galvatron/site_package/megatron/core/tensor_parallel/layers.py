--- conflicted
+++ resolved
@@ -193,14 +193,9 @@
         init_method: Callable,
         reduce_scatter_embeddings: bool = False,
         config: ModelParallelConfig,
-<<<<<<< HEAD
-        tp_group = None,
-        sp_group = None,
-        cp_group = None,
-=======
         tp_group: Optional[torch.distributed.ProcessGroup] = None,
         sp_group: Optional[torch.distributed.ProcessGroup] = None,
->>>>>>> 58d32c82
+        cp_group: Optional[torch.distributed.ProcessGroup] = None,
     ):
         super(VocabParallelEmbedding, self).__init__()
         self.tp_group = tp_group
@@ -775,21 +770,15 @@
         disable_grad_reduce: bool = False,
         tp_group: Optional[torch.distributed.ProcessGroup] = None,
         sp_group: Optional[torch.distributed.ProcessGroup] = None,
-<<<<<<< HEAD
         cp_group: Optional[torch.distributed.ProcessGroup] = None,
-=======
         tp_and_ep_group: Optional[torch.distributed.ProcessGroup] = None,
->>>>>>> 58d32c82
     ):
         super(ColumnParallelLinear, self).__init__()
 
         self.tp_group = tp_group
         self.sp_group = sp_group
-<<<<<<< HEAD
         self.cp_group = cp_group
-=======
         self.tp_and_ep_group = tp_and_ep_group
->>>>>>> 58d32c82
         # Keep input parameters
         self.input_size = input_size
         self.output_size = output_size
