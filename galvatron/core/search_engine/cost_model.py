--- conflicted
+++ resolved
@@ -176,7 +176,6 @@
                 tp_other_memory_cost[0] += (
                     args.other_memory_pp_off['model_states'][model_tp] * 
                     other_ms_zero2_ratio + 
-<<<<<<< HEAD
                     args.other_memory_pp_off['activation'][tp] * 
                     other_layers_bsz) #  * 
                     # self.act_1f1b_ratio)
@@ -184,16 +183,6 @@
                 if args.pipeline_type == 'pipedream_flush':
                     other_layers_bsz_first = other_layers_bsz * self.pp_size # self.act_1f1b_ratio_first
                     other_layers_bsz_last = other_layers_bsz * 1 # self.act_1f1b_ratio_last
-=======
-                    other_memory_pp_off['activation'][tp] * 
-                    other_layers_bsz # * 
-                    # act_1f1b_ratio
-                )
-            else:
-                if pipeline_type == 'pipedream_flush':
-                    other_layers_bsz_first = other_layers_bsz * self.pp_size
-                    other_layers_bsz_last = other_layers_bsz * 1
->>>>>>> e3108cb1
                 else:
                     other_layers_bsz_first = other_layers_bsz_last = other_layers_bsz
                 # TODO: check the correctness of other memory cost for first stage and last stage
