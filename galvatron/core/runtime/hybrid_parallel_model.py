--- conflicted
+++ resolved
@@ -89,84 +89,6 @@
             loss = loss.item()
         return loss
 
-
-<<<<<<< HEAD
-class GalvatronModelWrapper:
-    def __init__(self, args, wrap_block_names=[]):
-        self.args = args
-        self.wrap_block_names = wrap_block_names
-
-    # Wrap Galvatron Hybrid Parallel Model, need to be called after Galvatron is initialized
-    def wrap_model_hybrid_parallel(
-        self,
-        model,
-        model_config,
-        hybrid_parallel_configs,
-        model_info,
-        construct_sequential_model,
-        construct_tensor_parallel_model,
-    ):
-        return construct_hybrid_parallel_model_api(
-            model,
-            model_config,
-            self.args,
-            hybrid_parallel_configs,
-            model_info,
-            construct_sequential_model,
-            construct_tensor_parallel_model,
-            self.wrap_block_names,
-        )
-
-    # Wrap Data Parallel Model, can be called on any PyTorch Model even when Galvatron is not initilized
-    def wrap_model_data_parallel(
-        self,
-        model,
-        device,
-        dp_type="ddp",
-        mixed_precision="bf16",
-        comm_group=None,
-        initialize_on_meta=False,
-        backward_prefetch=True,
-    ):
-        from galvatron.core.parallel import wrap_model_data_parallel
-
-        mixed_precision = mixed_precision_dtype(mixed_precision)
-        return wrap_model_data_parallel(
-            model,
-            device,
-            self.wrap_block_names,
-            dp_type,
-            mixed_precision,
-            comm_group,
-            initialize_on_meta,
-            backward_prefetch,
-        )
-
-    # Wrap Activation Checkpoint Model, can be called on any PyTorch Model even when Galvatron is not initilized
-    def wrap_model_checkpoint(self, model):
-        from galvatron.core.parallel import wrap_model_checkpoint
-
-        return wrap_model_checkpoint(model, self.wrap_block_names)
-
-'''
- hybrid_parallel_configs = {
-        "pp_deg": pp_deg,
-        "tp_sizes_enc": tp_sizes_enc,
-        "tp_consecutive_flags": tp_consecutive_flags,
-        "cp_sizes_enc": cp_sizes_enc,
-        "dp_types_enc": dp_types_enc,
-        "checkpoint_flags_enc": checkpoint_flags_enc,
-        "pp_ranks_enc": pp_ranks_enc,
-        "pp_division": pp_divide,
-        "use_sp": use_sp,
-        "vocab_tp": args.vocab_tp,
-        "vocab_sp": args.vocab_sp,
-        "default_dp_type": args.default_dp_type,
-        "global_train_batch_size": args.global_train_batch_size,
-    }
-'''
-=======
->>>>>>> 58d32c82
 def construct_hybrid_parallel_model_api(
     model,
     model_config,
@@ -220,7 +142,10 @@
         cp_groups_whole,
         dp_groups_whole,
         seq_data_groups_whole,
-<<<<<<< HEAD
+        ep_groups_whole,
+        tp_of_ep_groups_whole,
+        tp_and_ep_groups_whole,
+        dp_of_ep_groups_whole,
         # allgather_groups_whole,
         # split_groups_whole,
         allgather_tp_sp_groups_whole,
@@ -229,14 +154,6 @@
         split_cp_groups_whole,
         allgather_tp_sp_cp_groups_whole,
         split_tp_sp_cp_groups_whole,
-=======
-        ep_groups_whole,
-        tp_of_ep_groups_whole,
-        tp_and_ep_groups_whole,
-        dp_of_ep_groups_whole,
-        allgather_groups_whole,
-        split_groups_whole,
->>>>>>> 58d32c82
         fused_allgather_groups_whole,
         fused_split_groups_whole,
         embedding_group,
@@ -244,12 +161,9 @@
     ) = gen_comm_groups(
         hp_configs_whole["tp_sizes_whole"],
         hp_configs_whole["sp_sizes_whole"],
-<<<<<<< HEAD
         hp_configs_whole["cp_sizes_whole"],
-=======
         hp_configs_whole["ep_sizes_whole"],
         hp_configs_whole["tp_of_ep_sizes_whole"],
->>>>>>> 58d32c82
         hp_configs_whole["pp_deg"],
         hp_configs_whole["tp_consec_whole"],
         is_moe_model=hp_configs_whole["is_moe_model"],
@@ -266,6 +180,7 @@
     if use_hf:
         model_args.update({
             "sp_groups_enc": sp_groups_whole,
+            "cp_groups_enc": cp_groups_whole,
         })
         set_seed_with_group(
             tp_groups=tp_groups_whole,
@@ -279,25 +194,15 @@
         })
     if args.initialize_on_meta and use_hf:
         with init_empty_weights(meta_init_buffer):
-<<<<<<< HEAD
-                model = construct_tensor_parallel_model(model, config, tp_groups_whole, sp_groups_whole, cp_groups_whole)
-    elif args.shape_order == "SBH":
-            model = construct_tensor_parallel_model(model, config, tp_groups_whole, sp_groups_whole, cp_groups_whole)
-=======
             model = construct_tensor_parallel_model(**model_args)
     elif use_hf:
         model = construct_tensor_parallel_model(**model_args)
->>>>>>> 58d32c82
     else:
-        #TODO: FA model does not support cp!
+        # TODO: FA model does not support cp!
         assert not args.use_ulysses, "FA model does not support ulysses!"
-<<<<<<< HEAD
-        model = construct_tensor_parallel_model(model, config, tp_groups_whole)
-=======
         if hp_configs_whole["is_moe_model"]:
             assert False, "FA model does not support MoE!"
         model = construct_tensor_parallel_model(**model_args)
->>>>>>> 58d32c82
 
     # [Step 2] Construct Sequantial model using model-specific sequential function
     if args.initialize_on_meta and args.shape_order == "SBH":
