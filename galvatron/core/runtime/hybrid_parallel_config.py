import json
import os

import numpy as np
import torch

from galvatron.utils import config2strategy, read_json_config, str2array

def get_pp_ranks_enc(pp_divide):
    pp_ranks_enc = []
    pp_deg = len(pp_divide)
    for i in range(pp_deg):
        pp_ranks_enc += [i] * pp_divide[i]
    return pp_ranks_enc


def get_hybrid_parallel_configs_api(config, args, model_info):
    local_rank = args.local_rank
    world_size = torch.distributed.get_world_size()
    config_type = "JSON" if args.galvatron_config_path not in [None, "None"] else "GLOBAL"
    layernum_list = model_info(config, args).layernums()#[config.num_hidden_layers]
    total_layer_num = sum(layernum_list)
    if local_rank == 0:
        print("======================== Galvatron Parallel Config =============================")
        print("Galvatron parallel config mode: [%s config mode]" % config_type)
    if config_type == "GLOBAL":
        pp_deg = args.pp_deg
        tp_sizes_enc = [args.global_tp_deg] * total_layer_num if args.global_tp_deg > 0 else [1] * total_layer_num
        # tp_consecutive_flags = (
        #     [args.global_tp_consec] * total_layer_num if args.global_tp_consec in [0, 1] else [1] * total_layer_num
        # )
        tp_consecutive_flags = [1] * total_layer_num
        cp_sizes_enc = [args.global_cp_deg] * total_layer_num if args.global_cp_deg > 0 else [1] * total_layer_num
        dp_types_enc = total_layer_num * [args.sdp]
        ep_sizes_enc = total_layer_num * [args.global_ep_deg]
        tp_of_ep_sizes_enc = total_layer_num * [args.global_tp_of_ep_deg]
        checkpoint_flags_enc = [args.global_checkpoint] * total_layer_num
        pp_divide = None
        if args.use_ulysses:
            args.vocab_sp = 1
            use_sp = [1] * total_layer_num
        else:
            args.vocab_sp = 0
            use_sp = [0] * total_layer_num
    else:
        if isinstance(args.galvatron_config_path, str):
            galvatron_config = read_json_config(args.galvatron_config_path)
        else:
            galvatron_config = args.galvatron_config_path
        pp_deg, tp_sizes_enc, cp_sizes_enc, tp_consecutive_flags, dp_types_enc, use_sp, vtp, vsp, vcp = config2strategy(galvatron_config)
        bsz, chunks = galvatron_config["global_bsz"], galvatron_config["chunks"]
        checkpoint_flags_enc = (
            str2array(galvatron_config["checkpoint"])
            if "checkpoint" in galvatron_config.keys()
            else [0] * len(tp_sizes_enc)
        )
        pp_divide = str2array(galvatron_config["pp_division"]) if "pp_division" in galvatron_config.keys() else None
        if isinstance(args.galvatron_config_path, str):
            config_source = "Galvatron JSON config %s" % args.galvatron_config_path
        else:
            config_source = "Galvatron JSON config"
        args.pipeline_type = (
            galvatron_config["pipeline_type"] if "pipeline_type" in galvatron_config.keys() else args.pipeline_type
        )
        args.default_dp_type = (
            galvatron_config["default_dp_type"]
            if "default_dp_type" in galvatron_config.keys()
            else args.default_dp_type
        )
        args.embed_sdp = galvatron_config["embed_sdp"] if "embed_sdp" in galvatron_config.keys() else args.embed_sdp
        if local_rank == 0 and (
            total_layer_num != len(tp_sizes_enc) or args.chunks != chunks or args.global_train_batch_size != bsz
        ):
            print("[Notice] The following hyper-parameters will be overwritten by Galvatron %s config:" % config_type)
            if args.global_train_batch_size != bsz:
                print("   global_batch_size =", bsz)
            if args.chunks != chunks:
                print("   chunks =", chunks)
            if total_layer_num != len(tp_sizes_enc):
                assert (False, "Layer_num in json config does not match layer_num in the model!")
        args.global_train_batch_size = bsz
        args.chunks = chunks
        args.pp_deg = pp_deg
        args.vocab_tp = vtp
        args.vocab_sp = vsp
        args.vocab_cp = vcp
    if pp_divide is None:
        avg_layer_num = total_layer_num // pp_deg
        last_layer_num = total_layer_num - avg_layer_num * (pp_deg - 1)
        pp_divide = [avg_layer_num] * (pp_deg - 1) + [last_layer_num]
    pp_ranks_enc = get_pp_ranks_enc(pp_divide)
    min_tp = min(min(tp_sizes_enc), args.vocab_tp)
    min_cp = min(min(cp_sizes_enc), args.vocab_cp)
    assert (
        args.global_train_batch_size % (world_size // pp_deg // min_tp // min_cp) == 0
    ), "global_train_batch_size should be multiple of world_size//pp_deg//min_tp//min_cp!"
    hybrid_parallel_configs = {
        "is_moe_model": args.is_moe_model,
        "pp_deg": pp_deg,
        "tp_sizes_enc": tp_sizes_enc,
        "tp_consecutive_flags": tp_consecutive_flags,
        "cp_sizes_enc": cp_sizes_enc,
        "dp_types_enc": dp_types_enc,
        "ep_sizes_enc": ep_sizes_enc,
        "tp_of_ep_sizes_enc": tp_of_ep_sizes_enc,
        "checkpoint_flags_enc": checkpoint_flags_enc,
        "pp_ranks_enc": pp_ranks_enc,
        "pp_division": pp_divide,
        "use_sp": use_sp,
        "vocab_tp": args.vocab_tp,
        "vocab_sp": args.vocab_sp,
        "vocab_cp": args.vocab_cp,
        "default_dp_type": args.default_dp_type,
        "global_train_batch_size": args.global_train_batch_size,
    }

    if args.distributed_checkpoint:
        json_path = os.path.join(args.load, f"hybrid_parallel_configs.json")
        checkponit_hybrid_parallel_configs = json.load(open(json_path, "r"))
        assert (
            hybrid_parallel_configs.keys() == checkponit_hybrid_parallel_configs.keys()
        ), "Hybrid parallel configs are not equal, %s vs %s" % (
            hybrid_parallel_configs.keys(),
            checkponit_hybrid_parallel_configs.keys(),
        )
        for key in hybrid_parallel_configs.keys():
            assert (
                hybrid_parallel_configs[key] == checkponit_hybrid_parallel_configs[key]
            ), f"Hybrid parallel configs are not equal for key {key}, {hybrid_parallel_configs[key]} vs {checkponit_hybrid_parallel_configs[key]}"

    if local_rank == 0:
        if config_type == "GLOBAL":
            print("[GLOBAL config mode] Loaded global hybrid parallel strategy:")
            dp_type = "sdp" if args.sdp else "dp"
            tp_deg, tp_consec = tp_sizes_enc[0], tp_consecutive_flags[0]
            cp_deg = cp_sizes_enc[0]
            dp_deg = world_size // args.global_tp_deg // args.pp_deg // args.global_cp_deg
            print("   global_batch_size: %d, chunks: %d" % (args.global_train_batch_size, get_chunks(args)))
            print(
                "   pp_deg: %d, tp_deg: %d, %s_deg: %d, cp_deg: %d, tp_consecutive_flag: %d, checkpoint_flag: %d"
                % (pp_deg, tp_deg, dp_type, dp_deg, cp_deg, tp_consec, args.global_checkpoint)
            )
            if args.is_moe_model:
                print("   ep_deg: %d, tp_of_ep_deg: %d" % (args.global_ep_deg, args.global_tp_of_ep_deg))
            embed_sdp = ", embed_sdp: 1" if args.embed_sdp else ""
            print(
                "   pipeline_type: %s, default_dp_type: %s, dtype: %s%s"
                % (args.pipeline_type, args.default_dp_type, args.mixed_precision, embed_sdp)
            )
            print_hp_config("pp_division", pp_divide)
            print_hp_config("pp_ranks", pp_ranks_enc)
            print_hp_config("use_sp", [args.use_ulysses])
            print("================================================================================")
        else:
            print("[%s config mode] Loaded hybrid parallel config from %s:" % (config_type, config_source))
            print(
                "   global_batch_size: %d, chunks: %d, pp_deg: %d" % (args.global_train_batch_size, args.chunks, pp_deg)
            )
            embed_sdp = ", embed_sdp: 1" if args.embed_sdp else ""
            print(
                "   pipeline_type: %s, default_dp_type: %s, dtype: %s%s"
                % (args.pipeline_type, args.default_dp_type, args.mixed_precision, embed_sdp)
            )
            print_hp_configs(hybrid_parallel_configs)
    return hybrid_parallel_configs


class ModelInfo:
    def __init__(self):
        return

    def set_layernums(self, info):
        self.layernum_list = info

    def set_shapes(self, info):
        self.layer_shapes_list = info

    def set_dtypes(self, info):
        self.layer_dtypes_list = info

    def set_module_types(self, info):
        self.layer_module_types = info

    def layernums(self):
        return self.layernum_list

    def shapes(self):
        return self.layer_shapes_list

    def dtypes(self):
        return self.layer_dtypes_list

    def module_types(self):
        return self.layer_module_types


def check_hp_config(hp_configs, layernum_list):
    pp_deg, tp_sizes_enc, tp_consecutive_flags, dp_types_enc, pp_ranks_enc, checkpoint_flags_enc = (
        hp_configs["pp_deg"],
        hp_configs["tp_sizes_enc"],
        hp_configs["tp_consecutive_flags"],
        hp_configs["dp_types_enc"],
        hp_configs["pp_ranks_enc"],
        hp_configs["checkpoint_flags_enc"],
    )
    total_layer_num = sum(layernum_list)
    assert total_layer_num == len(tp_sizes_enc)
    assert total_layer_num == len(tp_consecutive_flags)
    assert total_layer_num == len(dp_types_enc)
    assert total_layer_num == len(pp_ranks_enc)
    assert total_layer_num == len(checkpoint_flags_enc)
    world_size = torch.distributed.get_world_size()
    for tp_size in tp_sizes_enc:
        assert (
            tp_size <= world_size // pp_deg and (world_size // pp_deg) % tp_size == 0 and tp_size >= 1
        ), "Wrong tp_size!"
    for tp_consec in tp_consecutive_flags:
        assert tp_consec == 0 or tp_consec == 1, "Wrong tp_consec!"
    for dp_type in dp_types_enc:
        assert dp_type == 0 or dp_type == 1 or dp_type is None, "Wrong dp_type!"
    for pp_rank in pp_ranks_enc:
        assert pp_rank >= 0 and pp_rank <= pp_deg - 1, "Wrong pp_rank!"
    for ckpt in checkpoint_flags_enc:
        assert ckpt == 0 or ckpt == 1, "Wrong checkpoint_flag!"


def print_hp_config(key, val):
    if isinstance(val, (list, tuple)):
        padding = 28 - len(key) if 28 - len(key) > 0 else 0
        name = "   " + key + ":" + padding * " "
        print(name, val)


def print_hp_configs(hp_configs):
    for key, val in hp_configs.items():
        print_hp_config(key, val)
    print("================================================================================")

<<<<<<< HEAD
def hp_config_whole_model(module_types, hp_configs, embed_sdp=0, embed_ckpt=0, vocab_tp=1, vocab_sp=0, vocab_cp=1):
    pp_deg, tp_sizes_enc, use_sp, tp_consecutive_flags, dp_types_enc, pp_ranks_enc, checkpoint_flags_enc, cp_sizes_enc  = (
=======

def hp_config_whole_model(module_types, hp_configs, embed_sdp=0, embed_ckpt=0, vocab_tp=1, vocab_sp=0):
    pp_deg, tp_sizes_enc, ep_sizes_enc, tp_of_ep_sizes_enc, use_sp, tp_consecutive_flags, dp_types_enc, pp_ranks_enc, checkpoint_flags_enc = (
>>>>>>> 58d32c82
        hp_configs["pp_deg"],
        hp_configs["tp_sizes_enc"],
        hp_configs["ep_sizes_enc"],
        hp_configs["tp_of_ep_sizes_enc"],
        hp_configs["use_sp"],
        hp_configs["tp_consecutive_flags"],
        hp_configs["dp_types_enc"],
        hp_configs["pp_ranks_enc"],
        hp_configs["checkpoint_flags_enc"],
        hp_configs["cp_sizes_enc"],
    )

    hp_configs_whole = dict()
    hp_configs_whole["pp_deg"] = hp_configs["pp_deg"]
    keys = [
        "tp_sizes_whole",
        "sp_sizes_whole",
        "cp_sizes_whole",
        "tp_consec_whole",
        "dp_types_whole",
        "pp_ranks_whole",
        "checkpoint_flags_whole",
        "ep_sizes_whole",
        "tp_of_ep_sizes_whole",
    ]
    for key in keys:
        hp_configs_whole[key] = []

    idx_enc = 0
    for module_type in module_types:
        if module_type[-3:] == "enc" or module_type[-3:] == "dec":
            if use_sp[idx_enc] == 1:
                hp_configs_whole["sp_sizes_whole"].append(tp_sizes_enc[idx_enc])
                hp_configs_whole["tp_sizes_whole"].append(1)
            else:
                hp_configs_whole["tp_sizes_whole"].append(tp_sizes_enc[idx_enc])
                hp_configs_whole["sp_sizes_whole"].append(1)
            hp_configs_whole["cp_sizes_whole"].append(cp_sizes_enc[idx_enc])
            hp_configs_whole["dp_types_whole"].append(dp_types_enc[idx_enc])
            hp_configs_whole["pp_ranks_whole"].append(pp_ranks_enc[idx_enc])
            hp_configs_whole["tp_consec_whole"].append(tp_consecutive_flags[idx_enc])
            hp_configs_whole["checkpoint_flags_whole"].append(checkpoint_flags_enc[idx_enc])
            hp_configs_whole["ep_sizes_whole"].append(ep_sizes_enc[idx_enc])
            hp_configs_whole["tp_of_ep_sizes_whole"].append(tp_of_ep_sizes_enc[idx_enc])
            idx_enc += 1
        else: #for embedding
            if vocab_sp == 1:
                hp_configs_whole["sp_sizes_whole"].append(vocab_tp)
                hp_configs_whole["tp_sizes_whole"].append(1)
            else:
                hp_configs_whole["tp_sizes_whole"].append(vocab_tp)
                hp_configs_whole["sp_sizes_whole"].append(1)
            #hp_configs_whole["cp_sizes_whole"].append(cp_sizes_enc[idx_enc] if idx_enc < len(cp_sizes_enc) else cp_sizes_enc[-1]) 
            hp_configs_whole["cp_sizes_whole"].append(vocab_cp)
            hp_configs_whole["dp_types_whole"].append(embed_sdp)#embed_sdp: Apply SDP (zero-3) for Embeddings and cls
            hp_configs_whole["pp_ranks_whole"].append(
                pp_ranks_enc[idx_enc] if idx_enc < len(pp_ranks_enc) else pp_ranks_enc[-1]
            )
            hp_configs_whole["tp_consec_whole"].append(1)
            hp_configs_whole["checkpoint_flags_whole"].append(embed_ckpt)
            # for padding
            hp_configs_whole["ep_sizes_whole"].append(ep_sizes_enc[0 if idx_enc==0 else idx_enc-1])
            hp_configs_whole["tp_of_ep_sizes_whole"].append(tp_of_ep_sizes_enc[0 if idx_enc==0 else idx_enc-1])
            

    world_size = torch.distributed.get_world_size()
    hp_configs_whole["dp_sizes_whole"] = [
        world_size // pp_deg // tp_size // sp_size // cp_size
        for tp_size, sp_size, cp_size in zip(hp_configs_whole["tp_sizes_whole"], hp_configs_whole["sp_sizes_whole"], hp_configs_whole["cp_sizes_whole"])
    ]
    from galvatron.core import get_args

    if get_args().local_rank == 0:
        print("Model Layer Types:")
        print(module_types)
        # print_hp_configs(hp_configs)
        print_hp_configs(hp_configs_whole)
        test_dict = {}
        for key in keys:
            if isinstance(hp_configs_whole[key], (list, tuple)):
                test_dict[key + "_check"] = get_enc_groups(hp_configs_whole[key], module_types)
        # print_hp_configs(test_dict)
    hp_configs_whole["is_moe_model"] = hp_configs["is_moe_model"]
    return hp_configs_whole


def get_enc_groups(groups_whole, module_types):
    groups = []
    assert len(groups_whole) == len(module_types)
    for i, module_type in enumerate(module_types):
        if module_type[-3:] == "enc" or module_type[-3:] == "dec":
            groups.append(groups_whole[i])
    return groups


def mixed_precision_dtype(mixed_precision):
    return {"fp32": torch.float, "fp16": torch.float16, "bf16": torch.bfloat16}[mixed_precision]


def layer_shapes_dtypes_whole_model(module_types, layernum_list, layer_shapes_list, layer_dtypes_list):
    assert len(layernum_list) == len(layer_shapes_list)
    assert len(layernum_list) == len(layer_dtypes_list)
    shapes_enc, dtypes_enc = [], []
    for layernum, layer_shape, layer_dtype in zip(layernum_list, layer_shapes_list, layer_dtypes_list):
        shapes_enc.extend([layer_shape] * layernum)
        dtypes_enc.extend([layer_dtype] * layernum)
    shapes_whole, dtypes_whole = [], []
    idx_enc = 0
    for module_type in module_types:
        if "enc" in module_type or "dec" in module_type:
            shapes_whole.append(shapes_enc[idx_enc])
            dtypes_whole.append(dtypes_enc[idx_enc])
            idx_enc += 1
        else:
            if idx_enc == 0 or idx_enc == len(shapes_enc):
                shapes_whole.append(None)
                dtypes_whole.append(None)
            else:
                shapes_whole.append(shapes_enc[idx_enc])
                dtypes_whole.append(dtypes_enc[idx_enc])
    # if get_args().local_rank == 0:
    #     print('Model Layer Shapes:')
    #     print(shapes_whole)
    #     print('Model Layer Dtypes:')
    #     print(dtypes_whole)
    return shapes_whole, dtypes_whole


def get_chunks(args):
    if args.chunks == -1:
        args.chunks = 1
        if args.pp_deg > 1:
            world_size = torch.distributed.get_world_size()
            max_dp_deg = world_size // args.pp_deg
            local_bsz = args.global_train_batch_size // max_dp_deg
            optimal_micro_bsz = np.ceil(local_bsz / 4)
            optimal_micro_bsz = 1 if optimal_micro_bsz == 0 else optimal_micro_bsz
            args.chunks = int(optimal_micro_bsz)
    return args.chunks<|MERGE_RESOLUTION|>--- conflicted
+++ resolved
@@ -236,14 +236,9 @@
         print_hp_config(key, val)
     print("================================================================================")
 
-<<<<<<< HEAD
+
 def hp_config_whole_model(module_types, hp_configs, embed_sdp=0, embed_ckpt=0, vocab_tp=1, vocab_sp=0, vocab_cp=1):
-    pp_deg, tp_sizes_enc, use_sp, tp_consecutive_flags, dp_types_enc, pp_ranks_enc, checkpoint_flags_enc, cp_sizes_enc  = (
-=======
-
-def hp_config_whole_model(module_types, hp_configs, embed_sdp=0, embed_ckpt=0, vocab_tp=1, vocab_sp=0):
-    pp_deg, tp_sizes_enc, ep_sizes_enc, tp_of_ep_sizes_enc, use_sp, tp_consecutive_flags, dp_types_enc, pp_ranks_enc, checkpoint_flags_enc = (
->>>>>>> 58d32c82
+    pp_deg, tp_sizes_enc, ep_sizes_enc, tp_of_ep_sizes_enc, use_sp, tp_consecutive_flags, dp_types_enc, pp_ranks_enc, checkpoint_flags_enc, cp_sizes_enc = (
         hp_configs["pp_deg"],
         hp_configs["tp_sizes_enc"],
         hp_configs["ep_sizes_enc"],
@@ -289,16 +284,16 @@
             hp_configs_whole["ep_sizes_whole"].append(ep_sizes_enc[idx_enc])
             hp_configs_whole["tp_of_ep_sizes_whole"].append(tp_of_ep_sizes_enc[idx_enc])
             idx_enc += 1
-        else: #for embedding
+        else: # for embedding
             if vocab_sp == 1:
                 hp_configs_whole["sp_sizes_whole"].append(vocab_tp)
                 hp_configs_whole["tp_sizes_whole"].append(1)
             else:
                 hp_configs_whole["tp_sizes_whole"].append(vocab_tp)
                 hp_configs_whole["sp_sizes_whole"].append(1)
-            #hp_configs_whole["cp_sizes_whole"].append(cp_sizes_enc[idx_enc] if idx_enc < len(cp_sizes_enc) else cp_sizes_enc[-1]) 
+            # hp_configs_whole["cp_sizes_whole"].append(cp_sizes_enc[idx_enc] if idx_enc < len(cp_sizes_enc) else cp_sizes_enc[-1]) 
             hp_configs_whole["cp_sizes_whole"].append(vocab_cp)
-            hp_configs_whole["dp_types_whole"].append(embed_sdp)#embed_sdp: Apply SDP (zero-3) for Embeddings and cls
+            hp_configs_whole["dp_types_whole"].append(embed_sdp) # embed_sdp: Apply SDP (zero-3) for Embeddings and cls
             hp_configs_whole["pp_ranks_whole"].append(
                 pp_ranks_enc[idx_enc] if idx_enc < len(pp_ranks_enc) else pp_ranks_enc[-1]
             )
